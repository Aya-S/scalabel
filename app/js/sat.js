--- conflicted
+++ resolved
@@ -364,15 +364,10 @@
   let self = this;
   self.url = selfJSON.url;
   self.index = selfJSON.index;
-<<<<<<< HEAD
   if (selfJSON.labelIDs) {
     for (let i = 0; i < selfJSON.labelIDs.length; i++) {
       self.labels.push(self.sat.labelIdMap[selfJSON.labelIDs[i]]);
     }
-=======
-  for (let i = 0; i < selfJSON.labelIDs.length; i++) {
-    self.labels.push(self.sat.labelIdMap[selfJSON.labelIDs[i]]);
->>>>>>> a6927986
   }
 };
 
@@ -904,10 +899,6 @@
 
 };
 
-<<<<<<< HEAD
-
-=======
->>>>>>> a6927986
 SatLabel.prototype.addChild = function(child) {
   this.numChildren += 1;
   this.children.push(child);
@@ -989,10 +980,6 @@
 
 };
 
-<<<<<<< HEAD
-=======
-
->>>>>>> a6927986
 /**
  * Base class for all the labeled objects. New label should be instantiated by
  * Sat.newLabel()
